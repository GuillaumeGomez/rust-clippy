use clippy_utils::diagnostics::span_lint_and_sugg;
use clippy_utils::is_from_proc_macro;
use rustc_errors::Applicability;
use rustc_hir::def::Res;
use rustc_hir::def_id::DefId;
use rustc_hir::{HirId, Path, PathSegment};
use rustc_lint::{LateContext, LateLintPass, LintContext};
use rustc_middle::lint::in_external_macro;
use rustc_session::impl_lint_pass;
use rustc_span::symbol::kw;
use rustc_span::{sym, Span};

declare_clippy_lint! {
    /// ### What it does
    ///
    /// Finds items imported through `std` when available through `core`.
    ///
    /// ### Why is this bad?
    ///
    /// Crates which have `no_std` compatibility may wish to ensure types are imported from core to ensure
    /// disabling `std` does not cause the crate to fail to compile. This lint is also useful for crates
    /// migrating to become `no_std` compatible.
    ///
    /// ### Example
    /// ```no_run
    /// use std::hash::Hasher;
    /// ```
    /// Use instead:
    /// ```no_run
    /// use core::hash::Hasher;
    /// ```
    #[clippy::version = "1.64.0"]
    pub STD_INSTEAD_OF_CORE,
    restriction,
    "type is imported from std when available in core"
}

declare_clippy_lint! {
    /// ### What it does
    ///
    /// Finds items imported through `std` when available through `alloc`.
    ///
    /// ### Why is this bad?
    ///
    /// Crates which have `no_std` compatibility and require alloc may wish to ensure types are imported from
    /// alloc to ensure disabling `std` does not cause the crate to fail to compile. This lint is also useful
    /// for crates migrating to become `no_std` compatible.
    ///
    /// ### Example
    /// ```no_run
    /// use std::vec::Vec;
    /// ```
    /// Use instead:
    /// ```no_run
    /// # extern crate alloc;
    /// use alloc::vec::Vec;
    /// ```
    #[clippy::version = "1.64.0"]
    pub STD_INSTEAD_OF_ALLOC,
    restriction,
    "type is imported from std when available in alloc"
}

declare_clippy_lint! {
    /// ### What it does
    ///
    /// Finds items imported through `alloc` when available through `core`.
    ///
    /// ### Why is this bad?
    ///
    /// Crates which have `no_std` compatibility and may optionally require alloc may wish to ensure types are
    /// imported from core to ensure disabling `alloc` does not cause the crate to fail to compile. This lint
    /// is also useful for crates migrating to become `no_std` compatible.
    ///
    /// ### Example
    /// ```no_run
    /// # extern crate alloc;
    /// use alloc::slice::from_ref;
    /// ```
    /// Use instead:
    /// ```no_run
    /// use core::slice::from_ref;
    /// ```
    #[clippy::version = "1.64.0"]
    pub ALLOC_INSTEAD_OF_CORE,
    restriction,
    "type is imported from alloc when available in core"
}

#[derive(Default)]
pub struct StdReexports {
    // Paths which can be either a module or a macro (e.g. `std::env`) will cause this check to happen
    // twice. First for the mod, second for the macro. This is used to avoid the lint reporting for the macro
    // when the path could be also be used to access the module.
    prev_span: Span,
}
impl_lint_pass!(StdReexports => [STD_INSTEAD_OF_CORE, STD_INSTEAD_OF_ALLOC, ALLOC_INSTEAD_OF_CORE]);

impl<'tcx> LateLintPass<'tcx> for StdReexports {
    fn check_path(&mut self, cx: &LateContext<'tcx>, path: &Path<'tcx>, _: HirId) {
        if let Res::Def(_, def_id) = path.res
            && let Some(first_segment) = get_first_segment(path)
            && is_stable(cx, def_id)
            && !in_external_macro(cx.sess(), path.span)
            && !is_from_proc_macro(cx, &first_segment.ident)
        {
            let (lint, used_mod, replace_with) = match first_segment.ident.name {
                sym::std => match cx.tcx.crate_name(def_id.krate) {
                    sym::core => (STD_INSTEAD_OF_CORE, "std", "core"),
                    sym::alloc => (STD_INSTEAD_OF_ALLOC, "std", "alloc"),
                    _ => {
<<<<<<< HEAD
=======
                        self.prev_span = first_segment.ident.span;
>>>>>>> 443f459f
                        return;
                    },
                },
                sym::alloc => {
                    if cx.tcx.crate_name(def_id.krate) == sym::core {
                        (ALLOC_INSTEAD_OF_CORE, "alloc", "core")
                    } else {
<<<<<<< HEAD
=======
                        self.prev_span = first_segment.ident.span;
>>>>>>> 443f459f
                        return;
                    }
                },
                _ => return,
            };
            if first_segment.ident.span != self.prev_span {
                span_lint_and_sugg(
                    cx,
                    lint,
                    first_segment.ident.span,
                    &format!("used import from `{used_mod}` instead of `{replace_with}`"),
                    &format!("consider importing the item from `{replace_with}`"),
                    replace_with.to_string(),
                    Applicability::MachineApplicable,
                );
                self.prev_span = first_segment.ident.span;
            }
        }
    }
}

/// Returns the first named segment of a [`Path`].
///
/// If this is a global path (such as `::std::fmt::Debug`), then the segment after [`kw::PathRoot`]
/// is returned.
fn get_first_segment<'tcx>(path: &Path<'tcx>) -> Option<&'tcx PathSegment<'tcx>> {
    match path.segments {
        // A global path will have PathRoot as the first segment. In this case, return the segment after.
        [x, y, ..] if x.ident.name == kw::PathRoot => Some(y),
        [x, ..] => Some(x),
        _ => None,
    }
}

/// Checks if all ancestors of `def_id` are stable, to avoid linting
/// [unstable moves](https://github.com/rust-lang/rust/pull/95956)
fn is_stable(cx: &LateContext<'_>, mut def_id: DefId) -> bool {
    loop {
        if cx
            .tcx
            .lookup_stability(def_id)
            .map_or(false, |stability| stability.is_unstable())
        {
            return false;
        }

        match cx.tcx.opt_parent(def_id) {
            Some(parent) => def_id = parent,
            None => return true,
        }
    }
}<|MERGE_RESOLUTION|>--- conflicted
+++ resolved
@@ -109,10 +109,7 @@
                     sym::core => (STD_INSTEAD_OF_CORE, "std", "core"),
                     sym::alloc => (STD_INSTEAD_OF_ALLOC, "std", "alloc"),
                     _ => {
-<<<<<<< HEAD
-=======
                         self.prev_span = first_segment.ident.span;
->>>>>>> 443f459f
                         return;
                     },
                 },
@@ -120,10 +117,7 @@
                     if cx.tcx.crate_name(def_id.krate) == sym::core {
                         (ALLOC_INSTEAD_OF_CORE, "alloc", "core")
                     } else {
-<<<<<<< HEAD
-=======
                         self.prev_span = first_segment.ident.span;
->>>>>>> 443f459f
                         return;
                     }
                 },
